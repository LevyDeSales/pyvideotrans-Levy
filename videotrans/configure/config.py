--- conflicted
+++ resolved
@@ -269,11 +269,8 @@
         "openaitts_model": "tts-1,tts-1-hd,gpt-4o-mini-tts",
         "openairecognapi_model": "whisper-1,gpt-4o-transcribe,gpt-4o-mini-transcribe",
         "chatgpt_model": "gpt-4o-mini,gpt-4o,gpt-4,gpt-4-turbo,gpt-4.5-preview-2025-02-27,o1,o1-pro,o3-mini,moonshot-v1-8k,deepseek-chat,deepseek-reasoner",
-<<<<<<< HEAD
         "claude_model": "claude-3-5-sonnet-latest,claude-3-7-sonnet-latest,claude-3-5-haiku-latest",
-=======
-        "claude_model":"claude-3-5-sonnet-latest,claude-3-7-sonnet-latest,claude-3-5-haiku-latest",
->>>>>>> 502da655
+
         "azure_model": "gpt-4o,gpt-4o-mini,gpt-4,gpt-4.5-preview,o3-mini,o1,o1-mini",
         "localllm_model": "qwen:7b,moonshot-v1-8k,deepseek-chat",
         "zijiehuoshan_model": "",
@@ -354,12 +351,9 @@
         "subtitle_position":2,
         "cjk_len": 20,
         "other_len": 60,
-<<<<<<< HEAD
         "gemini_model": "gemini-2.0-flash,gemini-2.0-flash-exp,gemini-2.0-flash-lite,gemini-2.0-pro-exp-02-05,gemini-1.5-flash,gemini-1.5-pro",
-=======
         "llm_chunk_size": 3000,
-        "gemini_model": "gemini-2.5-pro-preview-03-25,gemini-2.0-flash,gemini-2.0-flash-exp,gemini-2.0-flash-lite,gemini-2.0-flash-thinking-exp-01-21,gemini-1.5-flash,gemini-1.5-pro,gemini-1.5-flash-8b",
->>>>>>> 502da655
+
         "zh_hant_s": True,
         "azure_lines": 100,
         "chattts_voice": "11,12,16,2222,4444,6653,7869,9999,5,13,14,1111,3333,4099,5099,5555,8888,6666,7777",
